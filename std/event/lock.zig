--- conflicted
+++ resolved
@@ -91,22 +91,11 @@
     }
 
     pub async fn acquire(self: *Lock) Held {
-<<<<<<< HEAD
         // TODO explicitly put this memory in the coroutine frame #1194
-        var my_handle: promise = undefined;
-        suspend |p| {
-            my_handle = p;
-            resume p;
+        suspend {
+            resume @handle();
         }
-        var my_tick_node = Loop.NextTickNode.init(my_handle);
-=======
-        suspend {
-            // TODO explicitly put this memory in the coroutine frame #1194
-            var my_tick_node = Loop.NextTickNode{
-                .data = @handle(),
-                .next = undefined,
-            };
->>>>>>> fb05b964
+        var my_tick_node = Loop.NextTickNode.init(@handle());
 
         errdefer _ = self.queue.remove(&my_tick_node); // TODO test canceling an acquire
         suspend |_| {
